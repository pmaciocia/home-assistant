"""
Support for the IKEA Tradfri platform.

For more details about this platform, please refer to the documentation at
https://home-assistant.io/components/light.tradfri/
"""
import asyncio
import logging

from homeassistant.core import callback
from homeassistant.components.light import (
    ATTR_BRIGHTNESS, ATTR_COLOR_TEMP, ATTR_RGB_COLOR, ATTR_TRANSITION,
    SUPPORT_BRIGHTNESS, SUPPORT_TRANSITION, SUPPORT_COLOR_TEMP,
    SUPPORT_RGB_COLOR, Light)
from homeassistant.components.light import \
    PLATFORM_SCHEMA as LIGHT_PLATFORM_SCHEMA
from homeassistant.components.tradfri import KEY_GATEWAY, KEY_TRADFRI_GROUPS, \
    KEY_API
from homeassistant.util import color as color_util

_LOGGER = logging.getLogger(__name__)

DEPENDENCIES = ['tradfri']
PLATFORM_SCHEMA = LIGHT_PLATFORM_SCHEMA
IKEA = 'IKEA of Sweden'
TRADFRI_LIGHT_MANAGER = 'Tradfri Light Manager'
SUPPORTED_FEATURES = (SUPPORT_BRIGHTNESS | SUPPORT_TRANSITION)
ALLOWED_TEMPERATURES = {IKEA}


@asyncio.coroutine
def async_setup_platform(hass, config, add_devices, discovery_info=None):
    """Set up the IKEA Tradfri Light platform."""
    if discovery_info is None:
        return

    gateway_id = discovery_info['gateway']
    api = hass.data[KEY_API][gateway_id]
    gateway = hass.data[KEY_GATEWAY][gateway_id]

    devices_command = gateway.get_devices()
    devices_commands = yield from api(devices_command)
    devices = yield from api(*devices_commands)
    lights = [dev for dev in devices if dev.has_light_control]
    add_devices(TradfriLight(light, api) for light in lights)

    allow_tradfri_groups = hass.data[KEY_TRADFRI_GROUPS][gateway_id]
    if allow_tradfri_groups:
        groups_command = gateway.get_groups()
        groups_commands = yield from api(groups_command)
        groups = yield from api(*groups_commands)
        add_devices(TradfriGroup(group, api) for group in groups)


class TradfriGroup(Light):
    """The platform class required by hass."""

    def __init__(self, light, api):
        """Initialize a Group."""
        self._api = api
        self._group = light
        self._name = light.name

        self._refresh(light)

    @asyncio.coroutine
    def async_added_to_hass(self):
        """Start thread when added to hass."""
        self._async_start_observe()

    @property
    def should_poll(self):
        """No polling needed for tradfri group."""
        return False

    @property
    def supported_features(self):
        """Flag supported features."""
        return SUPPORTED_FEATURES

    @property
    def name(self):
        """Return the display name of this group."""
        return self._name

    @property
    def is_on(self):
        """Return true if group lights are on."""
        return self._group.state

    @property
    def brightness(self):
        """Return the brightness of the group lights."""
        return self._group.dimmer

    @asyncio.coroutine
    def async_turn_off(self, **kwargs):
        """Instruct the group lights to turn off."""
        self.hass.async_add_job(self._api(self._group.set_state(0)))

    @asyncio.coroutine
    def async_turn_on(self, **kwargs):
        """Instruct the group lights to turn on, or dim."""
        keys = {}
        if ATTR_TRANSITION in kwargs:
            keys['transition_time'] = int(kwargs[ATTR_TRANSITION])

        if ATTR_BRIGHTNESS in kwargs:
            self.hass.async_add_job(self._api(
                self._group.set_dimmer(kwargs[ATTR_BRIGHTNESS], **keys)))
        else:
            self.hass.async_add_job(self._api(self._group.set_state(1)))

    @callback
    def _async_start_observe(self, exc=None):
        """Start observation of light."""
        from pytradfri.error import PyTradFriError
        if exc:
            _LOGGER.warning("Observation failed for %s", self._name,
                            exc_info=exc)

        try:
            cmd = self._group.observe(callback=self._observe_update,
                                      err_callback=self._async_start_observe,
                                      duration=0)
            self.hass.async_add_job(self._api(cmd))
        except PyTradFriError as err:
            _LOGGER.warning("Observation failed, trying again", exc_info=err)
            self._async_start_observe()

    def _refresh(self, group):
        """Refresh the light data."""
        self._group = group
        self._name = group.name

    def _observe_update(self, tradfri_device):
        """Receive new state data for this light."""
        self._refresh(tradfri_device)

        self.hass.async_add_job(self.async_update_ha_state())


class TradfriLight(Light):
    """The platform class required by Home Assistant."""

    def __init__(self, light, api):
        """Initialize a Light."""
        self._api = api
        self._light = None
        self._light_control = None
        self._light_data = None
        self._name = None
        self._rgb_color = None
        self._features = SUPPORTED_FEATURES
        self._temp_supported = False

        self._refresh(light)

    @property
    def min_mireds(self):
        """Return the coldest color_temp that this light supports."""
        from pytradfri.color import MAX_KELVIN_WS
        return color_util.color_temperature_kelvin_to_mired(MAX_KELVIN_WS)

    @property
    def max_mireds(self):
        """Return the warmest color_temp that this light supports."""
        from pytradfri.color import MIN_KELVIN_WS
        return color_util.color_temperature_kelvin_to_mired(MIN_KELVIN_WS)

    @property
    def device_state_attributes(self):
        """Return the devices' state attributes."""
        info = self._light.device_info
        attrs = {
            'manufacturer': info.manufacturer,
            'model_number': info.model_number,
            'serial': info.serial,
            'firmware_version': info.firmware_version,
            'power_source': info.power_source_str,
            'battery_level': info.battery_level
        }
        return attrs

    @asyncio.coroutine
    def async_added_to_hass(self):
        """Start thread when added to hass."""
        self._async_start_observe()

    @property
    def should_poll(self):
        """No polling needed for tradfri light."""
        return False

    @property
    def supported_features(self):
        """Flag supported features."""
        return self._features

    @property
    def name(self):
        """Return the display name of this light."""
        return self._name

    @property
    def is_on(self):
        """Return true if light is on."""
        return self._light_data.state

    @property
    def brightness(self):
        """Return the brightness of the light."""
        return self._light_data.dimmer

    @property
    def color_temp(self):
        """Return the CT color value in mireds."""
        if (self._light_data.kelvin_color is None or
                self.supported_features & SUPPORT_COLOR_TEMP == 0 or
                not self._temp_supported):
            return None
        return color_util.color_temperature_kelvin_to_mired(
            self._light_data.kelvin_color
        )

    @property
    def rgb_color(self):
        """RGB color of the light."""
        return self._rgb_color

    @asyncio.coroutine
    def async_turn_off(self, **kwargs):
        """Instruct the light to turn off."""
        self.hass.async_add_job(self._api(
            self._light_control.set_state(False)))

    @asyncio.coroutine
    def async_turn_on(self, **kwargs):
        """
        Instruct the light to turn on.

        After adding "self._light_data.hexcolor is not None"
        for ATTR_RGB_COLOR, this also supports Philips Hue bulbs.
        """
        if ATTR_RGB_COLOR in kwargs and self._light_data.hex_color is not None:
<<<<<<< HEAD
            self.hass.async_add_job(self._api(
                self._light.light_control.set_hex_color(
                    color_util.color_rgb_to_hex(*kwargs[ATTR_RGB_COLOR]))))
=======
            self._api(self._light.light_control.set_rgb_color(
                *kwargs[ATTR_RGB_COLOR]))
>>>>>>> 20f3e3dc

        elif ATTR_COLOR_TEMP in kwargs and \
                self._light_data.hex_color is not None and \
                self._temp_supported:
            kelvin = color_util.color_temperature_mired_to_kelvin(
                kwargs[ATTR_COLOR_TEMP])
            self.hass.async_add_job(self._api(
                self._light_control.set_kelvin_color(kelvin)))

        keys = {}
        if ATTR_TRANSITION in kwargs:
            keys['transition_time'] = int(kwargs[ATTR_TRANSITION])

        if ATTR_BRIGHTNESS in kwargs:
            self.hass.async_add_job(self._api(
                self._light_control.set_dimmer(kwargs[ATTR_BRIGHTNESS],
                                               **keys)))
        else:
            self.hass.async_add_job(self._api(
                self._light_control.set_state(True)))

    @callback
    def _async_start_observe(self, exc=None):
        """Start observation of light."""
        from pytradfri.error import PyTradFriError
        if exc:
            _LOGGER.warning("Observation failed for %s", self._name,
                            exc_info=exc)

        try:
            cmd = self._light.observe(callback=self._observe_update,
                                      err_callback=self._async_start_observe,
                                      duration=0)
            self.hass.async_add_job(self._api(cmd))
        except PyTradFriError as err:
            _LOGGER.warning("Observation failed, trying again", exc_info=err)
            self._async_start_observe()

    def _refresh(self, light):
        """Refresh the light data."""
        self._light = light

        # Caching of LightControl and light object
        self._light_control = light.light_control
        self._light_data = light.light_control.lights[0]
        self._name = light.name
        self._rgb_color = None
        self._features = SUPPORTED_FEATURES

        if self._light_data.hex_color is not None:
            if self._light.device_info.manufacturer == IKEA:
                self._features |= SUPPORT_COLOR_TEMP
            else:
                self._features |= SUPPORT_RGB_COLOR

        self._temp_supported = self._light.device_info.manufacturer \
            in ALLOWED_TEMPERATURES

    def _observe_update(self, tradfri_device):
        """Receive new state data for this light."""
        self._refresh(tradfri_device)

        # Handle Hue lights paired with the gateway
        # hex_color is 0 when bulb is unreachable
        if self._light_data.hex_color not in (None, '0'):
            self._rgb_color = color_util.rgb_hex_to_rgb_list(
                self._light_data.hex_color)

        self.hass.async_add_job(self.async_update_ha_state())<|MERGE_RESOLUTION|>--- conflicted
+++ resolved
@@ -243,14 +243,9 @@
         for ATTR_RGB_COLOR, this also supports Philips Hue bulbs.
         """
         if ATTR_RGB_COLOR in kwargs and self._light_data.hex_color is not None:
-<<<<<<< HEAD
-            self.hass.async_add_job(self._api(
-                self._light.light_control.set_hex_color(
-                    color_util.color_rgb_to_hex(*kwargs[ATTR_RGB_COLOR]))))
-=======
-            self._api(self._light.light_control.set_rgb_color(
-                *kwargs[ATTR_RGB_COLOR]))
->>>>>>> 20f3e3dc
+            self.hass.async_add_job(self._api(
+                self._light.light_control.set_rgb_color(
+                    *kwargs[ATTR_RGB_COLOR])))
 
         elif ATTR_COLOR_TEMP in kwargs and \
                 self._light_data.hex_color is not None and \
